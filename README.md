## Comet - A dynamic functional connectivity toolbox for multiverse analysis
[![DOI](src/comet/resources/img/badge.svg)](https://doi.org/10.1101/2024.01.21.576546)

**Please note**: This package is at a very early stage of development, with frequent changes being made. If you intend to use this package at this stage, I kindly ask that you contact me via the email address in the [pyproject.toml](https://github.com/mibur1/dfc-multiverse/blob/main/pyproject.toml) file.

#### Installation

Installation is possible through the Python Package Index (PyPI) with the pip or pip3 command, depending on your system:

```
pip install comet-toolbox
```
We further recommend using a dedicated [Anaconda](https://www.anaconda.com/download) or [Miniconda](https://conda.io/projects/conda/en/latest/index.html) environment to mitigate the risk of potential version conflicts.


Installation from the source code of this repository is also possible

1. Download/clone the repository
2. Open a terminal in the folder which contains the pyproject.toml file
3. Install the package via pip (or pip3, depending on your environment)
4. If you intend to implement your own modification, installing in editable mode (-e) is a helpful approach

```
pip install -e .
```

#### Usage

**GUI** 
After installation, you can use the graphical user interface through the terminal by typing:

```
comet-gui
```

If you want to explore the toolbox with example data, you can load the ```src/comet/resources/simulation.txt``` file which should result in two changing connectivity patterns.

**Scripting**
If you intend to use the toolbox in a standard python script, [demo scripts](https://github.com/mibur1/dfc-multiverse/tree/main/tutorials) are provided as a starting point:
* Demo script for calculating dFC: [click here](tutorials/example_dfc.ipynb)
* Demo script for performing multiverse analysis: [click here](tutorials/example_multiverse.ipynb)
* Simulation analysis from the preprint: [click here](tutorials/example_analysis.ipynb) (computationally expensive, 8 cores per universe + running universes in parallel is recommended)


<<<<<<< HEAD
#### Outlook
The toolbox is under active development, with various features being underway, e.g.:
=======
#### Multiverse Analysis
Demo scripts for multiverse analysis will be shared soon.
>>>>>>> 550c87fc

* Addition of state-based dFC methods
* Multiverse analysis within the GUI
* Visualization of results

If you have any wishes, suggestions, feedback, or encounter any bugs, please don't hesitate to contact me via email or create an issue [here](https://github.com/mibur1/dfc-multiverse/issues).<|MERGE_RESOLUTION|>--- conflicted
+++ resolved
@@ -35,20 +35,18 @@
 
 If you want to explore the toolbox with example data, you can load the ```src/comet/resources/simulation.txt``` file which should result in two changing connectivity patterns.
 
-**Scripting**
-If you intend to use the toolbox in a standard python script, [demo scripts](https://github.com/mibur1/dfc-multiverse/tree/main/tutorials) are provided as a starting point:
-* Demo script for calculating dFC: [click here](tutorials/example_dfc.ipynb)
-* Demo script for performing multiverse analysis: [click here](tutorials/example_multiverse.ipynb)
-* Simulation analysis from the preprint: [click here](tutorials/example_analysis.ipynb) (computationally expensive, 8 cores per universe + running universes in parallel is recommended)
+If you intend to use the toolbox in a standard python script, you can use the dynamic functional connectivity functions as shown in the preprint by importing the methods module:
+
+```
+from comet import methods
+```
+
+#### Multiverse Analysis
+Demo scripts for multiverse analysis will be shared soon.
 
 
-<<<<<<< HEAD
 #### Outlook
 The toolbox is under active development, with various features being underway, e.g.:
-=======
-#### Multiverse Analysis
-Demo scripts for multiverse analysis will be shared soon.
->>>>>>> 550c87fc
 
 * Addition of state-based dFC methods
 * Multiverse analysis within the GUI
